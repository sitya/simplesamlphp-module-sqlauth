<?php

declare(strict_types=1);

namespace SimpleSAML\Module\sqlauth\Auth\Source;

use Exception;
use PDO;
use PDOException;
use SimpleSAML\Error;
use SimpleSAML\Logger;
use SimpleSAML\Module\core\Auth\UserPassBase;

use function array_key_exists;
use function array_keys;
use function explode;
use function implode;
use function in_array;
use function is_string;
use function preg_replace;
use function strtolower;
use function var_export;

/**
 * Simple SQL authentication source
 *
 * This class is an example authentication source which authenticates an user
 * against a SQL database.
 *
 * @package SimpleSAMLphp
 */

class SQL extends UserPassBase
{
    /**
     * The DSN we should connect to.
     * @var string
     */
    private string $dsn;

    /**
     * The username we should connect to the database with.
     * @var string
     */
    private string $username;

    /**
     * The password we should connect to the database with.
     * @var string
     */
    private string $password;

    /**
     * An optional regex that the username should match.
     * @var string
     */
    private ?string $username_regex;

    /**
     * The options that we should connect to the database with.
     * @var array
     */
    private array $options = [];

    /**
     * The query or queries we should use to retrieve the attributes for the user.
     *
     * The username and password will be available as :username and :password.
     * @var array
     */
<<<<<<< HEAD
    protected string $query;
=======
    private array $query;
>>>>>>> 6dcf5695

    /**
     * Constructor for this authentication source.
     *
     * @param array $info  Information about this authentication source.
     * @param array $config  Configuration.
     */
    public function __construct(array $info, array $config)
    {
        // Call the parent constructor first, as required by the interface
        parent::__construct($info, $config);

        // Make sure that all required parameters are present.
        foreach (['dsn', 'username', 'password'] as $param) {
            if (!array_key_exists($param, $config)) {
                throw new Exception('Missing required attribute \'' . $param .
                    '\' for authentication source ' . $this->authId);
            }

            if (!is_string($config[$param])) {
                throw new Exception('Expected parameter \'' . $param .
                    '\' for authentication source ' . $this->authId .
                    ' to be a string. Instead it was: ' .
                    var_export($config[$param], true));
            }
        }

        // Query can be a single query or an array of queries.
        if (!array_key_exists('query', $config)) {
            throw new Exception('Missing required attribute \'query\' ' .
                'for authentication source ' . $this->authId);
        } elseif (is_array($config['query']) && (count($config['query']) < 1)) {
            throw new Exception('Required attribute \'query\' is an empty ' .
                'list of queries for authentication source ' . $this->authId);
        }

        $this->dsn = $config['dsn'];
        $this->username = $config['username'];
        $this->password = $config['password'];
        $this->query = is_string($config['query']) ? [$config['query']] : $config['query'];
        if (isset($config['options'])) {
            $this->options = $config['options'];
        }

        // Optional "username_regex" parameter
        $this->username_regex = array_key_exists('username_regex', $config) ? $config['username_regex'] : null;
    }


    /**
     * Create a database connection.
     *
     * @return \PDO  The database connection.
     */
    protected function connect(): PDO
    {
        try {
            $db = new PDO($this->dsn, $this->username, $this->password, $this->options);
        } catch (PDOException $e) {
            // Obfuscate the password if it's part of the dsn
            $obfuscated_dsn =  preg_replace('/(user|password)=(.*?([;]|$))/', '${1}=***', $this->dsn);

            throw new Exception('sqlauth:' . $this->authId . ': - Failed to connect to \'' .
                $obfuscated_dsn . '\': ' . $e->getMessage());
        }

        $db->setAttribute(PDO::ATTR_ERRMODE, PDO::ERRMODE_EXCEPTION);

        $driver = explode(':', $this->dsn, 2);
        $driver = strtolower($driver[0]);

        // Driver specific initialization
        switch ($driver) {
            case 'mysql':
                // Use UTF-8
                $db->exec("SET NAMES 'utf8mb4'");
                break;
            case 'pgsql':
                // Use UTF-8
                $db->exec("SET NAMES 'UTF8'");
                break;
        }

        return $db;
    }


    /**
     * Attempt to log in using the given username and password.
     *
     * On a successful login, this function should return the users attributes. On failure,
     * it should throw an exception. If the error was caused by the user entering the wrong
     * username or password, a \SimpleSAML\Error\Error('WRONGUSERPASS') should be thrown.
     *
     * Note that both the username and the password are UTF-8 encoded.
     *
     * @param string $username  The username the user wrote.
     * @param string $password  The password the user wrote.
     * @return array  Associative array with the users attributes.
     */
    protected function login(string $username, string $password): array
    {
        if ($this->username_regex !== null) {
            if (!preg_match($this->username_regex, $username)) {
                Logger::error('sqlauth:' . $this->authId .
                    ": Username doesn't match username_regex.");
                throw new Error\Error('WRONGUSERPASS');
            }
        }

        $db = $this->connect();
        $params = ['username' => $username, 'password' => $password];
        $attributes = [];

        $numQueries = count($this->query);
        for ($x = 0; $x < $numQueries; $x++) {
            try {
                $sth = $db->prepare($this->query[$x]);
            } catch (PDOException $e) {
                throw new Exception('sqlauth:' . $this->authId .
                    ': - Failed to prepare query: ' . $e->getMessage());
            }

            try {
                $sth->execute($params);
            } catch (PDOException $e) {
                throw new Exception('sqlauth:' . $this->authId .
                    ': - Failed to execute query: ' . $e->getMessage());
            }

            try {
                $data = $sth->fetchAll(PDO::FETCH_ASSOC);
            } catch (PDOException $e) {
                throw new Exception('sqlauth:' . $this->authId .
                    ': - Failed to fetch result set: ' . $e->getMessage());
            }

            Logger::info('sqlauth:' . $this->authId . ': Got ' . count($data) .
                ' rows from database');

            if ($x === 0) {
                if (count($data) === 0) {
                    // No rows returned from first query - invalid username/password
                    Logger::error('sqlauth:' . $this->authId .
                        ': No rows in result set. Probably wrong username/password.');
                    throw new Error\Error('WRONGUSERPASS');
                }
                /* Only the first query should be passed the password, as that is the only
                 * one used for authentication. Subsequent queries are only used for
                 * getting attribute lists, so only need the username. */
                unset($params['password']);
            }

            /* Extract attributes. We allow the resultset to consist of multiple rows. Attributes
            * which are present in more than one row will become multivalued. null values and
            * duplicate values will be skipped. All values will be converted to strings.
            */
            foreach ($data as $row) {
                foreach ($row as $name => $value) {
                    if ($value === null) {
                        continue;
                    }

                    $value = (string) $value;

                    if (!array_key_exists($name, $attributes)) {
                        $attributes[$name] = [];
                    }

                    if (in_array($value, $attributes[$name], true)) {
                        // Value already exists in attribute
                        continue;
                    }

                    $attributes[$name][] = $value;
                }
            }
        }

        Logger::info('sqlauth:' . $this->authId . ': Attributes: ' . implode(',', array_keys($attributes)));

        return $attributes;
    }
}<|MERGE_RESOLUTION|>--- conflicted
+++ resolved
@@ -68,11 +68,7 @@
      * The username and password will be available as :username and :password.
      * @var array
      */
-<<<<<<< HEAD
-    protected string $query;
-=======
-    private array $query;
->>>>>>> 6dcf5695
+    protected array $query;
 
     /**
      * Constructor for this authentication source.
