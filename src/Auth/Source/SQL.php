--- conflicted
+++ resolved
@@ -167,25 +167,37 @@
     {
         foreach ($data as $row) {
             foreach ($row as $name => $value) {
+                $name = $row['_key'];
+                $value  = $row['_value'];
+
                 if ($value === null) {
                     continue;
                 }
+
+                if ($value === null || $name == null) {
+                    continue;
+                }
+
                 if (in_array($name, $forbiddenAttributes)) {
                     continue;
                 }
 
-                $value = (string) $value;
 
                 if (!array_key_exists($name, $attributes)) {
                     $attributes[$name] = [];
                 }
 
-                if (in_array($value, $attributes[$name], true)) {
-                    // Value already exists in attribute
-                    continue;
-                }
-
-                $attributes[$name][] = $value;
+                $subvalues = explode(';', $value);
+                foreach ($subvalues as $subvalue) {
+                    $subvalue = (string) $subvalue;
+
+                    if (in_array($subvalue, $attributes[$name], true)) {
+                        /* Value already exists in attribute. */
+                        continue;
+                    }
+
+                    $attributes[$name][] = trim($subvalue);
+                }
             }
         }
         return $attributes;
@@ -208,12 +220,7 @@
         }
 
         try {
-<<<<<<< HEAD
-			$password = hash('sha512', $password);
-            $sth->execute(['username' => $username, 'password' => $password]);
-=======
             $sth->execute($params);
->>>>>>> 90b1f215
         } catch (PDOException $e) {
             throw new Exception('sqlauth:' . $this->authId .
                                 ': - Failed to execute query: ' . $e->getMessage());
@@ -245,43 +252,6 @@
         }
     }
 
-<<<<<<< HEAD
-        /* Extract attributes. We allow the resultset to consist of multiple rows. Attributes
-         * which are present in more than one row will become multivalued. null values and
-         * duplicate values will be skipped. All values will be converted to strings.
-         */
-		$attributes = [];
-		foreach ($data as $row) {
-			foreach ($row as $name => $value) {
-				$name = $row['_key'];
-				$value  = $row['_value'];
-
-				if ($value === null) {
-					continue;
-				}
-
-				if ($value === null || $name == null) {
-					continue;
-				}
-
-				if (!array_key_exists($name, $attributes)) {
-					$attributes[$name] = [];
-				}
-
-				$subvalues = explode(';', $value);
-				foreach ($subvalues as $subvalue) {
-					$subvalue = (string)$subvalue;
-
-					if (in_array($subvalue, $attributes[$name], true)) {
-						/* Value already exists in attribute. */
-						continue;
-					}
-
-					$attributes[$name][] = trim($subvalue);
-				}
-			}
-		}
-=======
     /**
      * Attempt to log in using the given username and password.
      *
@@ -300,7 +270,7 @@
         $this->verifyUserNameWithRegex($username);
 
         $db = $this->connect();
-        $params = ['username' => $username, 'password' => $password];
+        $params = ['username' => $username, 'password' => hash('sha512', $password)];
         $attributes = [];
 
         $numQueries = count($this->query);
@@ -329,7 +299,6 @@
              */
             $this->extractAttributes($attributes, $data, []);
         }
->>>>>>> 90b1f215
 
         Logger::info('sqlauth:' . $this->authId . ': Attributes: ' . implode(',', array_keys($attributes)));
 
